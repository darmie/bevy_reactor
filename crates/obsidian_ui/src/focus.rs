use bevy::{
    a11y::Focus,
    app::{App, Plugin, Update},
    ecs::{
        component::Component,
        entity::Entity,
        event::{Event, EventReader, EventWriter},
        query::{Added, With, Without},
        system::{Query, Res, ResMut, Resource, SystemParam},
    },
    hierarchy::{Children, Parent},
    input::{
        keyboard::{KeyCode, KeyboardInput},
        ButtonInput, ButtonState,
    },
    log::*,
<<<<<<< HEAD
    ui::Node
=======
    ui::Node,
>>>>>>> 897c0853
};
use bevy_mod_picking::prelude::{EntityEvent, EventListenerPlugin};

/// Bubbling event for key character input.
#[derive(Clone, Event, EntityEvent)]
#[can_bubble]
pub struct KeyCharEvent {
    /// The target of the event
    #[target]
    pub target: Entity,

    /// Unicode value of the pressed key.
    pub key: char,
}

/// Bubbling event for key press.
#[derive(Clone, Event, EntityEvent)]
#[can_bubble]
pub struct KeyPressEvent {
    /// The target of the event
    #[target]
    pub target: Entity,

    /// Key code of the pressed key.
    pub key_code: KeyCode,

    /// Whether this is a repeated key.
    pub repeat: bool,

    /// Whether the shift key is held down.
    pub shift: bool,
}

/// A component which indicates that an entity wants to participate in tab navigation.
///
/// The rules of tabbing are derived from the HTML specification, and are as follows:
/// * An index >= 0 means that the entity is tabbable via sequential navigation.
///   The order of tabbing is determined by the index, with lower indices being tabbed first.
///   If two entities have the same index, then the order is determined by the order of
///   the entities in the ECS hierarchy (as determined by Parent/Child).
/// * An index < 0 means that the entity is not focusable via sequential navigation, but
///   can still be focused via direct selection.
///
/// Note that you must also add the [`TabGroup`] component to the entity's ancestor in order
/// for this component to have any effect.
#[derive(Debug, Default, Component, Copy, Clone)]
pub struct TabIndex(pub i32);

/// Indicates that this widget should automatically receive focus when it's added.
#[derive(Debug, Default, Component, Copy, Clone)]
pub struct AutoFocus;

/// Resource that controls whether the focus indicators are visible or not. Generally
/// these are only visible after the Tab key has been pressed, and become hidden when
/// the user interacts with the UI in with the pointing device.
#[derive(Debug, Default, Resource, Copy, Clone)]
pub struct FocusVisible(pub bool);

/// A component used to mark a tree of entities as containing tabbable elements.
#[derive(Debug, Default, Component, Copy, Clone)]
pub struct TabGroup {
    /// The order of the tab group relative to other tab groups.
    pub order: i32,

    /// Whether this is a 'modal' group. If true, then tabbing within the group (that is,
    /// if the current focus entity is a child of this group) will cycle through the children
    /// of this group. If false, then tabbing within the group will cycle through all non-modal
    /// tab groups.
    pub modal: bool,
}

/// An injectable object that provides tab navigation functionality.
#[doc(hidden)]
#[derive(SystemParam)]
#[allow(clippy::type_complexity)]
pub struct TabNavigation<'w, 's> {
    // Query for tab groups.
    tabgroup: Query<'w, 's, (Entity, &'static TabGroup, &'static Children)>,
    // Query for tab indices.
    tabindex: Query<
        'w,
        's,
        (Entity, Option<&'static TabIndex>, Option<&'static Children>),
        (With<Node>, Without<TabGroup>),
    >,
    // Query for parents.
    parent: Query<'w, 's, &'static Parent, With<Node>>,
}

/// Navigation action for tabbing.
pub enum NavAction {
    /// Navigate to the next focusable entity.
    Next,
    /// Navigate to the previous focusable entity.
    Previous,
    /// Navigate to the first focusable entity.
    First,
    /// Navigate to the last focusable entity.
    Last,
}

impl TabNavigation<'_, '_> {
    /// Navigate to the next focusable entity.
    ///
    /// Arguments:
    /// * `focus`: The current focus entity. If `None`, then the first focusable entity is returned,
    ///    unless `reverse` is true, in which case the last focusable entity is returned.
    /// * `reverse`: Whether to navigate in reverse order.
    pub fn navigate(&self, focus: Option<Entity>, action: NavAction) -> Option<Entity> {
        // If there are no tab groups, then there are no focusable entities.
        if self.tabgroup.is_empty() {
            warn!("No tab groups found");
            return None;
        }

        // Start by identifying which tab group we are in. Mainly what we want to know is if
        // we're in a modal group.
        let mut tabgroup: Option<(Entity, &TabGroup)> = None;
        let mut entity = focus;
        while let Some(ent) = entity {
            if let Ok((tg_entity, tg, _)) = self.tabgroup.get(ent) {
                tabgroup = Some((tg_entity, tg));
                break;
            }
            // Search up
            entity = self.parent.get(ent).ok().map(|parent| parent.get());
        }

        if tabgroup.is_none() {
            warn!("No tab group found for focus entity");
            return None;
        }

        self.navigate_in_group(tabgroup, focus, action)
    }

    fn navigate_in_group(
        &self,
        tabgroup: Option<(Entity, &TabGroup)>,
        focus: Option<Entity>,
        action: NavAction,
    ) -> Option<Entity> {
        // List of all focusable entities found.
        let mut focusable: Vec<(Entity, TabIndex)> = Vec::with_capacity(self.tabindex.iter().len());

        match tabgroup {
            Some((tg_entity, tg)) if tg.modal => {
                // We're in a modal tab group, then gather all tab indices in that group.
                if let Ok((_, _, children)) = self.tabgroup.get(tg_entity) {
                    for child in children.iter() {
                        self.gather_focusable(&mut focusable, *child);
                    }
                }
            }
            _ => {
                // Otherwise, gather all tab indices in all non-modal tab groups.
                let mut tab_groups: Vec<(Entity, TabGroup)> = self
                    .tabgroup
                    .iter()
                    .filter(|(_, tg, _)| !tg.modal)
                    .map(|(e, tg, _)| (e, *tg))
                    .collect();
                // Stable sort by group order
                tab_groups.sort_by(compare_tab_groups);

                // Search group descendants
                tab_groups.iter().for_each(|(tg_entity, _)| {
                    self.gather_focusable(&mut focusable, *tg_entity);
                })
            }
        }

        if focusable.is_empty() {
            warn!("No focusable entities found");
            return None;
        }

        // Stable sort by tabindex
        focusable.sort_by(compare_tab_indices);

        let index = focusable.iter().position(|e| Some(e.0) == focus);
        let count = focusable.len();
        let next = match (index, action) {
            (Some(idx), NavAction::Next) => (idx + 1).rem_euclid(count),
            (Some(idx), NavAction::Previous) => (idx + count - 1).rem_euclid(count),
            (None, NavAction::Next) => 0,
            (None, NavAction::Previous) => count - 1,
            (_, NavAction::First) => 0,
            (_, NavAction::Last) => count - 1,
        };
        focusable.get(next).map(|(e, _)| e).copied()
    }

    /// Gather all focusable entities in tree order.
    fn gather_focusable(&self, out: &mut Vec<(Entity, TabIndex)>, parent: Entity) {
        if let Ok((entity, tabindex, children)) = self.tabindex.get(parent) {
            if let Some(tabindex) = tabindex {
                if tabindex.0 >= 0 {
                    out.push((entity, *tabindex));
                }
            }
            if let Some(children) = children {
                for child in children.iter() {
                    // Don't recurse into tab groups
                    if self.tabgroup.get(*child).is_err() {
                        self.gather_focusable(out, *child);
                    }
                }
            }
        } else if let Ok((_, tabgroup, children)) = self.tabgroup.get(parent) {
            if !tabgroup.modal {
                for child in children.iter() {
                    self.gather_focusable(out, *child);
                }
            }
        }
    }
}

fn compare_tab_groups(a: &(Entity, TabGroup), b: &(Entity, TabGroup)) -> std::cmp::Ordering {
    a.1.order.cmp(&b.1.order)
}

// Stable sort which compares by tab index
fn compare_tab_indices(a: &(Entity, TabIndex), b: &(Entity, TabIndex)) -> std::cmp::Ordering {
    a.1 .0.cmp(&b.1 .0)
}

fn handle_auto_focus(
    mut focus: ResMut<Focus>,
    query: Query<Entity, (With<TabIndex>, Added<AutoFocus>)>,
) {
    if let Some(entity) = query.iter().next() {
        focus.0 = Some(entity);
    }
}

fn handle_tab(
    nav: TabNavigation,
    key: Res<ButtonInput<KeyCode>>,
    mut focus: ResMut<Focus>,
    mut visible: ResMut<FocusVisible>,
) {
    if key.just_pressed(KeyCode::Tab) {
        let next = nav.navigate(
            focus.0,
            if key.pressed(KeyCode::ShiftLeft) || key.pressed(KeyCode::ShiftRight) {
                NavAction::Previous
            } else {
                NavAction::Next
            },
        );
        if next.is_some() {
            focus.0 = next;
            visible.0 = true;
        }
    }
}

fn handle_text_input(
    mut key_events: EventReader<KeyboardInput>,
<<<<<<< HEAD
    mut char_events: EventReader<KeyboardInput>,
=======
>>>>>>> 897c0853
    key: Res<ButtonInput<KeyCode>>,
    focus: ResMut<Focus>,
    mut press_writer: EventWriter<KeyPressEvent>,
    mut char_writer: EventWriter<KeyCharEvent>,
) {
    if let Some(focus_elt) = focus.0 {
        for ev in key_events.read() {
            if ev.state == ButtonState::Pressed {
                let press_event = KeyPressEvent {
                    target: focus_elt,
                    key_code: ev.key_code,
                    repeat: !key.just_pressed(ev.key_code),
                    shift: key.pressed(KeyCode::ShiftLeft) || key.pressed(KeyCode::ShiftRight),
                };
                press_writer.send(press_event);

                if let bevy::input::keyboard::Key::Character(ref ch) = ev.logical_key {
                    let ev = KeyCharEvent {
                        target: focus_elt,
                        key: ch.chars().next().unwrap(),
                    };
                    char_writer.send(ev);
                }
            }
        }
    }
}

/// Plugin for handling keyboard input.
pub struct KeyboardInputPlugin;

impl Plugin for KeyboardInputPlugin {
    fn build(&self, app: &mut App) {
        app.add_plugins((
            EventListenerPlugin::<KeyCharEvent>::default(),
            EventListenerPlugin::<KeyPressEvent>::default(),
        ))
        .init_resource::<FocusVisible>()
        .add_event::<KeyPressEvent>()
        .add_event::<KeyCharEvent>()
        .add_systems(Update, (handle_auto_focus, handle_tab, handle_text_input));
    }
}<|MERGE_RESOLUTION|>--- conflicted
+++ resolved
@@ -14,11 +14,7 @@
         ButtonInput, ButtonState,
     },
     log::*,
-<<<<<<< HEAD
     ui::Node
-=======
-    ui::Node,
->>>>>>> 897c0853
 };
 use bevy_mod_picking::prelude::{EntityEvent, EventListenerPlugin};
 
@@ -280,10 +276,6 @@
 
 fn handle_text_input(
     mut key_events: EventReader<KeyboardInput>,
-<<<<<<< HEAD
-    mut char_events: EventReader<KeyboardInput>,
-=======
->>>>>>> 897c0853
     key: Res<ButtonInput<KeyCode>>,
     focus: ResMut<Focus>,
     mut press_writer: EventWriter<KeyPressEvent>,
